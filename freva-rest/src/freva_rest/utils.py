"""Various utilities for the restAPI."""

from typing import Dict, Optional

import redis.asyncio as redis
from fastapi import HTTPException, status

<<<<<<< HEAD
=======
from freva_rest.config import ServerConfig
>>>>>>> 66f0527d
from freva_rest.logger import logger

REDIS_CACHE: Optional[redis.Redis] = None
CACHING_SERVICES = set(("zarr-stream",))
"""All the services that need the redis cache."""
CONFIG = ServerConfig()


def get_userinfo(user_info: Dict[str, str]) -> Dict[str, str]:
    """Convert a user_info dictionary to the UserInfo Model."""
    output = {}
    keys = {
        "email": ("mail", "email"),
        "username": ("preferred-username", "user-name", "uid"),
        "last_name": ("last-name", "family-name", "name", "surname"),
        "first_name": ("first-name", "given-name"),
    }
    for key, entries in keys.items():
        for entry in entries:
            if user_info.get(entry):
                output[key] = user_info[entry]
                break
            if user_info.get(entry.replace("-", "_")):
                output[key] = user_info[entry.replace("-", "_")]
                break
            if user_info.get(entry.replace("-", "")):
                output[key] = user_info[entry.replace("-", "")]
                break
    # Strip all the middle names
    name = output.get("first_name", "") + " " + output.get("last_name", "")
    output["first_name"] = name.partition(" ")[0]
    output["last_name"] = name.rpartition(" ")[-1]
    return output


async def create_redis_connection(
    cache: Optional[redis.Redis] = REDIS_CACHE,
) -> redis.Redis:
    """Reuse a potentially created redis connection."""
    kwargs = dict(
        host=CONFIG.redis_url,
        port=CONFIG.redis_port,
        username=CONFIG.redis_user or None,
        password=CONFIG.redis_password or None,
        ssl=CONFIG.redis_ssl_certfile is not None,
        ssl_certfile=CONFIG.redis_ssl_certfile or None,
        ssl_keyfile=CONFIG.redis_ssl_keyfile or None,
        ssl_ca_certs=CONFIG.redis_ssl_certfile or None,
        db=0,
    )
    if CACHING_SERVICES - CONFIG.services == CACHING_SERVICES:
        # All services that would need caching are disabled.
        # If this is the case and we ended up here, we shouldn't be here.
        # tell the users.
        raise HTTPException(
            status_code=status.HTTP_503_SERVICE_UNAVAILABLE,
            detail="Service not enabled.",
        )

    if cache is None:
        logger.info("Creating redis connection using: %s", kwargs)
    cache = cache or redis.Redis(
        host=CONFIG.redis_url,
        port=CONFIG.redis_port,
        username=CONFIG.redis_user or None,
        password=CONFIG.redis_password or None,
        ssl=CONFIG.redis_ssl_certfile is not None,
        ssl_certfile=CONFIG.redis_ssl_certfile or None,
        ssl_keyfile=CONFIG.redis_ssl_keyfile or None,
        ssl_ca_certs=CONFIG.redis_ssl_certfile or None,
        db=0,
    )
    try:
        await cache.ping()
    except Exception as error:
        logger.error("Cloud not connect to redis cache: %s", error)
        raise HTTPException(
            status_code=status.HTTP_503_SERVICE_UNAVAILABLE,
            detail="Cache gone.",
        ) from None
    return cache


def str_to_int(inp_str: Optional[str], default: int) -> int:
    """Convert an integer from a string. If it's not working return default."""
    inp_str = inp_str or ""
    try:
        return int(inp_str)
    except ValueError:
        return default<|MERGE_RESOLUTION|>--- conflicted
+++ resolved
@@ -5,10 +5,7 @@
 import redis.asyncio as redis
 from fastapi import HTTPException, status
 
-<<<<<<< HEAD
-=======
 from freva_rest.config import ServerConfig
->>>>>>> 66f0527d
 from freva_rest.logger import logger
 
 REDIS_CACHE: Optional[redis.Redis] = None
