--- conflicted
+++ resolved
@@ -1,11 +1,7 @@
 import os
 from pathlib import Path
 
-<<<<<<< HEAD
-__version__ = "2411.1.0-dev2"
-=======
 __version__ = "2412.0.0"
->>>>>>> def2efa7
 __all__ = ["__version__"]
 
 REST_URL = (
