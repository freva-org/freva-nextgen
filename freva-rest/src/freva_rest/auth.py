--- conflicted
+++ resolved
@@ -32,11 +32,7 @@
 
 from .logger import logger
 from .rest import app, server_config
-<<<<<<< HEAD
-from .utils.base_utils import get_userinfo
-=======
 from .utils import get_userinfo, token_field_matches
->>>>>>> 453304bd
 
 Required: Any = Ellipsis
 
