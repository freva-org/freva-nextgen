--- conflicted
+++ resolved
@@ -295,9 +295,6 @@
     return cast(TokenPayload, id_token)
 
 
-<<<<<<< HEAD
-async def oidc_request(
-=======
 @app.get(
     "/api/freva-nextgen/.well-known/openid-configuration",
     tags=["Authentication"],
@@ -336,7 +333,6 @@
 
 
 async def oicd_request(
->>>>>>> 67383c7a
     method: Literal["GET", "POST"],
     endpoint: str,
     headers: Optional[Dict[str, str]] = None,
@@ -365,9 +361,9 @@
             logger.error(error)
             raise HTTPException(status_code=401) from error
         except Exception as error:
-            raise HTTPException(
-                status_code=503, detail="Could not connect to OIDC server"
-            ) from error
+            logger.error("Could not connect to OIDC server")
+            logger.exception(error)
+            raise HTTPException(status_code=503) from error
 
 
 @app.get("/api/freva-nextgen/auth/v2/userinfo", tags=["Authentication"])
@@ -381,7 +377,7 @@
         return UserInfo(**get_userinfo(token_data))
     except ValidationError:
         authorization = dict(request.headers)["authorization"]
-        token_data = await oidc_request(
+        token_data = await oicd_request(
             "GET",
             "userinfo_endpoint",
             headers={"Authorization": authorization},
@@ -478,15 +474,6 @@
             examples=["login"],
         ),
     ] = Prompt.none,
-    offline_access: bool = Query(
-        False,
-        title="Request a long term token.",
-        description=(
-            "If true, include ``scope=offline_access`` to obtain an "
-            "offline refresh token with a long TTL. This must be"
-            " supported by the Authentication system."
-        ),
-    ),
 ) -> RedirectResponse:
     """
     Initiate the OpenID Connect authorization code flow.
@@ -512,11 +499,7 @@
         "response_type": "code",
         "client_id": server_config.oidc_client_id,
         "redirect_uri": redirect_uri,
-        "scope": (
-            "openid profile"
-            if offline_access is False
-            else "openid profile offline_access"
-        ),
+        "scope": "openid profile",
         "state": state,
         "nonce": nonce,
         "prompt": prompt.value.replace("none", ""),
@@ -599,7 +582,7 @@
         "code": code,
         "redirect_uri": redirect_uri,
     }
-    token_data: Dict[str, Union[str, int]] = await oidc_request(
+    token_data: Dict[str, Union[str, int]] = await oicd_request(
         "POST", "token_endpoint", data={k: v for (k, v) in data.items() if v}
     )
     return token_data
@@ -657,7 +640,7 @@
         raise HTTPException(
             status_code=400, detail="Missing code or refresh_token"
         )
-    token_data = await oidc_request(
+    token_data = await oicd_request(
         "POST",
         "token_endpoint",
         data={k: v for (k, v) in data.items() if v},
