"""Definition of routes for authentication."""

import asyncio
import datetime
from typing import (
    Annotated,
    Any,
    Awaitable,
    Callable,
    Dict,
    Literal,
    Optional,
    cast,
)

import aiohttp
from fastapi import Depends, Form, HTTPException, Request, Security
from fastapi.responses import RedirectResponse
from fastapi.security import (
    HTTPAuthorizationCredentials,
    HTTPBearer,
    SecurityScopes,
)
from fastapi_third_party_auth import Auth, IDToken
from pydantic import BaseModel, Field, ValidationError

from .logger import logger
from .rest import app, server_config
from .utils import get_userinfo

Required: Any = Ellipsis

TIMEOUT: aiohttp.ClientTimeout = aiohttp.ClientTimeout(total=5)
"""5 seconds for timeout for key cloak interaction."""


class SafeAuth:
    """
    A wrapper around fastapi_third_party_auth.Auth that safely delays
    initialization until the OIDC discovery URL is reachable.

    This allows FastAPI routes to use the Auth.required() dependency without
    failing at application startup if the OIDC server is temporarily
    unavailable.
    """

    _lock: asyncio.Lock = asyncio.Lock()

    def __init__(self, discovery_url: Optional[str] = None) -> None:
        """
        Initialize the SafeAuth wrapper.

        Parameters:
            discovery_url (str): The full URL to the OIDC discovery document,
                                 e.g., "https://issuer/.well-known/openid-configuration"
        """
        self.discovery_url: str = (discovery_url or "").strip()
        self._auth: Optional[Auth] = None

    async def _check_server_available(self) -> bool:
        """
        Check whether the OIDC server is reachable by requesting the
            discovery document.

        Returns
        -------
            bool: True if the server is up and the document is reachable,
                  False otherwise.
        """
        if not self.discovery_url:
            return False
        try:
            async with aiohttp.ClientSession(timeout=TIMEOUT) as session:
                async with session.get(self.discovery_url) as response:
                    return response.status == 200
        except aiohttp.ClientError:
            return False

    async def _ensure_auth_initialized(self) -> None:
        """
        Initialize the internal Auth instance if the server is available
        and not yet initialized.
        """
        async with self._lock:
            if self._auth is None and await self._check_server_available():
                self._auth = Auth(self.discovery_url)

    def required_dependency(
        self,
    ) -> Callable[
        [SecurityScopes, Optional[HTTPAuthorizationCredentials]],
        Awaitable[IDToken],
    ]:
        """
        Return a FastAPI dependency function to validate a token.

        Returns
        -------
            Callable: A dependency function to use with `Security(...)` in
                      FastAPI routes.

        Raises
        ------
        HTTPException: 503 if the auth server is not available
        """

        async def dependency(
            security_scopes: SecurityScopes,
            authorization_credentials: Optional[
                HTTPAuthorizationCredentials
            ] = Depends(HTTPBearer()),
        ) -> IDToken:
            await self._ensure_auth_initialized()

            if self._auth is None:
                raise HTTPException(
                    status_code=503,
                    detail="OIDC server unavailable, cannot validate token.",
                )

            return self._auth.required(security_scopes, authorization_credentials)

        return dependency


auth = SafeAuth(server_config.oidc_discovery_url)


class UserInfo(BaseModel):
    """Basic user info."""

    username: Annotated[str, Field(min_length=1)]
    last_name: Annotated[str, Field(min_length=1)]
    first_name: Annotated[str, Field(min_length=1)]
    email: str


class TokenPayload(BaseModel):
    """Model representing the payload of a JWT token."""

    sub: str
    exp: int
    email: Optional[str] = None


class Token(BaseModel):
    """Model representing an OAuth2 token response."""

    access_token: str
    token_type: str
    expires: int
    refresh_token: str
    refresh_expires: int
    scope: str


@app.get("/api/freva-nextgen/auth/v2/status", tags=["Authentication"])
async def get_token_status(
    id_token: IDToken = Security(auth.required_dependency()),
) -> TokenPayload:
    """Check the status of an access token."""
    return cast(TokenPayload, id_token)


async def oicd_request(
    method: Literal["GET", "POST"],
    endpoint: str,
    headers: Optional[Dict[str, str]] = None,
    json: Optional[Dict[str, str]] = None,
    data: Optional[Dict[str, str]] = None,
) -> aiohttp.client_reqrep.ClientResponse:
    """Make a request to the openID connect server."""
    async with aiohttp.ClientSession(
        timeout=TIMEOUT, raise_for_status=True
    ) as client:
        try:
            url = server_config.oidc_overview[endpoint]
            return await client.request(
                method, url, headers=headers, json=json, data=data
            )
        except aiohttp.client_exceptions.ClientResponseError as error:
            logger.error(error)
            raise HTTPException(status_code=401) from error
        except Exception as error:
            logger.error("Could not connect ot OIDC server")
            raise HTTPException(status_code=503) from error


@app.get("/api/freva-nextgen/auth/v2/userinfo", tags=["Authentication"])
async def userinfo(
    id_token: IDToken = Security(auth.required_dependency()),
    request: Request = Required,
) -> UserInfo:
    """Get userinfo for the current token."""
    token_data = {k.lower(): str(v) for (k, v) in dict(id_token).items()}
    try:
        return UserInfo(**get_userinfo(token_data))
    except ValidationError:
        authorization = dict(request.headers)["authorization"]
        response = await oicd_request(
            "GET",
            "userinfo_endpoint",
            headers={"Authorization": authorization},
        )
        token_data = await response.json()
        try:
            return UserInfo(
                **get_userinfo(
                    {k.lower(): str(v) for (k, v) in token_data.items()}
                )
<<<<<<< HEAD
                response.raise_for_status()
                token_data = await response.json()
                return UserInfo(
                    **get_userinfo({k.lower(): str(v) for (k, v) in token_data.items()})
                )
        except Exception as error:
            logger.error(error)
            raise HTTPException(status_code=404) from error
=======
            )
        except ValidationError:
            raise HTTPException(status_code=404)
>>>>>>> 690839c5


@app.get(
    "/api/freva-nextgen/auth/v2/.well-known/openid-configuration",
    tags=["Authentication"],
    response_class=RedirectResponse,
)
async def open_id_config() -> RedirectResponse:
    """Get the open id connect configuration."""
    return RedirectResponse(server_config.oidc_discovery_url)


@app.post("/api/freva-nextgen/auth/v2/token", tags=["Authentication"])
async def fetch_or_refresh_token(
    username: Annotated[
        Optional[str],
        Form(
            title="Username",
            help="Username to create a OAuth2 token.",
        ),
    ] = None,
    password: Annotated[
        Optional[str],
        Form(
            title="Password",
            help="Password to create a OAuth2 token.",
        ),
    ] = None,
    grant_type: Annotated[
        Literal["password", "refresh_token"],
        Form(
            title="Grant type",
            alias="grant_type",
            help="The authorization code grant type.",
        ),
    ] = "password",
    refresh_token: Annotated[
        Optional[str],
        Form(
            title="Refresh token",
            alias="refresh-token",
            help="The refresh token used to renew the OAuth2 token",
        ),
    ] = None,
    client_id: Annotated[
        Optional[str],
        Form(
            title="Client id",
            alias="client_id",
            help="The client id that is used for the refresh token",
        ),
    ] = None,
    client_secret: Annotated[
        Optional[str],
        Form(
            title="Client secret",
            alias="client_secret",
            help="The client secret that is used for the refresh token",
        ),
    ] = None,
) -> Token:
    """Interact with the openID connect endpoint for client authentication."""
    data: Dict[str, Optional[str]] = {
        "client_id": (client_id or "").replace("None", "")
        or server_config.oidc_client_id,
        "client_secret": client_secret or server_config.oidc_client_secret,
        "grant_type": grant_type,
    }
    if grant_type == "password":
        data["password"] = password
        data["username"] = username
    else:
        data["refresh_token"] = refresh_token
    response = await oicd_request(
        "POST",
        "token_endpoint",
        data={k: v for (k, v) in data.items() if v},
    )
    token_data = await response.json()
    expires_at = (
        token_data.get("exp")
        or token_data.get("expires")
        or token_data.get("expires_at")
    )
    now = datetime.datetime.now(datetime.timezone.utc).timestamp()
    refresh_expires_at = (
        token_data.get("refresh_exp")
        or token_data.get("refresh_expires")
        or token_data.get("refresh_expires_at")
    )
    expires_at = expires_at or now + token_data.get("expires_in", 180)
    refresh_expires_at = refresh_expires_at or now + token_data.get(
        "refresh_expires_in", 180
    )
    return Token(
        access_token=token_data["access_token"],
        token_type=token_data["token_type"],
        expires=int(expires_at),
        refresh_token=token_data["refresh_token"],
        refresh_expires=int(refresh_expires_at),
        scope=token_data["scope"],
    )<|MERGE_RESOLUTION|>--- conflicted
+++ resolved
@@ -208,20 +208,9 @@
                 **get_userinfo(
                     {k.lower(): str(v) for (k, v) in token_data.items()}
                 )
-<<<<<<< HEAD
-                response.raise_for_status()
-                token_data = await response.json()
-                return UserInfo(
-                    **get_userinfo({k.lower(): str(v) for (k, v) in token_data.items()})
-                )
-        except Exception as error:
-            logger.error(error)
-            raise HTTPException(status_code=404) from error
-=======
             )
         except ValidationError:
             raise HTTPException(status_code=404)
->>>>>>> 690839c5
 
 
 @app.get(
