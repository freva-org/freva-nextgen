# Freva server - client structure

[![License](https://img.shields.io/badge/License-BSD-purple.svg)](LICENSE)
[![Python](https://img.shields.io/badge/python-3.12-red.svg)](https://www.python.org/downloads/release/python-312/)
[![Docs](https://img.shields.io/badge/API-Doc-green.svg)](https://freva-clint.github.io/freva-nextgen)
[![Tests](https://github.com/FREVA-CLINT/freva-nextgen/actions/workflows/ci_job.yml/badge.svg)](https://github.com/FREVA-CLINT/freva-nextgen/actions)
[![Test-Coverage](https://codecov.io/github/FREVA-CLINT/freva-nextgen/branch/init/graph/badge.svg?token=dGhXxh7uP3)](https://codecov.io/github/FREVA-CLINT/freva-nextgen)

This repository contains the *freva-rest services* defining rest endpoints
that make up the freva server services as well as the client
services that provide command line interfaces and python libraries for their
rest service counterparts.

## Installation

1. Make sure you have Python 3.11+ installed.
2. Clone this repository:

```console
git clone git@github.com:FREVA-CLINT/freva-nextgen.git
cd freva-nextgen
```

```console
python3 -m pip install flit
```

4. Install the rest-api:

```console
cd freva-rest
python -m pip install -e .[dev]
```

## Freva-rest production docker container
It's best to use the system in production within a dedicated docker container.
You can pull the container from the GitHub container registry:

```console
docker pull ghcr.io/freva-clint/freva-rest:latest
```

By default the container starts with the ``freva-rest-service`` command.
See the `freva-rest-server --help` command for configure options.

You can adjust the server settings by either overriding the default flags or 
setting environment variables in the container.

### Available Environment Variables

```ini
# Server Configuration
DEBUG=0                  # Start server in debug mode (1), (default: 0 -> no debug)
API_PORT=7777            # The port the rest service should be running on
API_WORKER=8            # Number of multi-process workers serving the API
API_PROXY=http://www.example.de/
API_CACHE_EXP=3600      # Expiry time in seconds of the cached data

# Database Configuration
API_MONGO_USER=mongo
API_MONGO_PASSWORD=secret
API_MONGO_DB=search_stats
API_MONGO_INITDB_DATABASE=search_stats
API_MONGO_HOST=localhost:27017  # Host name and port should be separated by ":"

# Solr Configuration
API_SOLR_HOST=localhost:8983   # Host name and port should be separated by ":"
API_SOLR_CORE=files           # Name of the solr core for datasets with multiple versions

# Redis Configuration
API_REDIS_HOST=redis://localhost:6379
API_REDIS_USER=              # Username for the redis connection
API_REDIS_PASSWORD=              # Password for the redis connection
API_REDIS_SSL_CERTFILE=/certs/client-cert.pem
API_REDIS_SSL_KEYFILE=/certs/client-key.pem

# OIDC Configuration
API_OIDC_URL=http://keycloak:8080/realms/freva/.well-known/openid-configuration
API_OIDC_CLIENT_ID=freva     #Name of the client (app) that is used to create the access tokens, defaults to freva
API_OIDC_CLIENT_SECRET=      # Optional: Set if your OIDC instance uses a client secret

# Service activation flags
# Set to 1 to enable, 0 to disable the service
USE_MONGODB=1  # Controls MongoDB initialization
USE_SOLR=1     # Controls Apache Solr initialization
```

### Required Volumes
The container requires several persistent volumes that should be mounted:

```console
docker run -d \
  --name freva-rest \
  -e {mentioned envs above} \
  -v $(pwd)/mongodb_data:/data/db \
  -v $(pwd)/solr_data:/var/solr \
  -v $(pwd)/certs:/certs:ro \
  -p 7777:7777 \
  -p 27017:27017 \
  -p 8983:8983 \
  -p 5432:5432 \
  ghcr.io/freva-clint/freva-rest:latest
```

Create the necessary directories before starting the container:
```console
<<<<<<< HEAD
freva-rest-server --help

 Usage: freva-rest-server [OPTIONS]

 Start the freva rest API.

╭─ Options ────────────────────────────────────────────────────────────────────────────────────────────────────────────────────────────────────────────────────────────────╮
│ --config-file         -c                PATH                       Path to the server configuration file                                                                 │
│                                                                    [default: /home/wilfred/workspace/freva-nextgen/freva-rest/src/freva_rest/api_config.toml]            │
│ --port                -p                INTEGER                    The port the api is running on [default: 8080]                                                        │
│ --services            -s                [zarr-stream|databrowser]  Set additional services this rest API should serve. [default: zarr-stream, databrowser]               │
│ --cert-dir                              TEXT                       Set the path to the directory contaning the tls cert and key files that are used to establish a       │
│                                                                    secure connection, if you set the it will be assumed that cert file is saved as client-cert.pem and   │
│                                                                    the key file client-key.pem. This flag can be used as a short cut instead of using the `--tls-cert`   │
│                                                                    and `--tls-key` flats                                                                                 │
│                                                                    [default: None]                                                                                       │
│ --tls-cert                              TEXT                       Set the path to the tls certificate file that is used to establish a secure connection to the data    │
│                                                                    portal cache.                                                                                         │
│                                                                    [default: None]                                                                                       │
│ --tls-key                               TEXT                       Set the path to the tls key file that is used to establish a secure connection to the data portal     │
│                                                                    cache.                                                                                                │
│                                                                    [default: None]                                                                                       │
│ --dev                     --no-dev                                 Add test data to the dev solr. [default: no-dev]                                                      │
│ --debug                   --no-debug                               Turn on debug mode. [default: no-debug]                                                               │
│ --install-completion                                               Install completion for the current shell.                                                             │
│ --show-completion                                                  Show completion for the current shell, to copy it or customize the installation.                      │
│ --help                                                             Show this message and exit.                                                                           │
╰──────────────────────────────────────────────────────────────────────────────────────────────────────────────────────────────────────────────────────────────────────────╯
```

You can adjust the server settings by either overriding the default flags or setting environment variables in the container.

### Available Environment Variables

```ini
# Server Configuration
DEBUG=0                  # Start server in debug mode (1), (default: 0 -> no debug)
API_PORT=7777            # The port the rest service should be running on
API_WORKER=8            # Number of multi-process workers serving the API
API_URL=http://www.example.de/
API_CACHE_EXP=3600      # Expiry time in seconds of the cached data

# Database Configuration
MONGO_USER=mongo
MONGO_PASSWORD=secret
MONGO_DB=search_stats
MONGO_INITDB_DATABASE=search_stats
MONGO_HOST=localhost:27017  # Host name and port should be separated by ":"

# Solr Configuration
SOLR_HOST=localhost:8983   # Host name and port should be separated by ":"
SOLR_CORE=files           # Name of the solr core for datasets with multiple versions

# Redis Configuration
REDIS_HOST=redis://localhost:6379
REDIS_USER=              # Username for the redis connection
REDIS_PASS=              # Password for the redis connection
REDIS_SSL_CERTFILE=/certs/client-cert.pem
REDIS_SSL_KEYFILE=/certs/client-key.pem

# OIDC Configuration
OIDC_URL=http://keycloak:8080/realms/freva/.well-known/openid-configuration
OIDC_CLIENT_ID=freva     #Name of the client (app) that is used to create the access tokens, defaults to freva
OIDC_CLIENT_SECRET=      # Optional: Set if your OIDC instance uses a client secret

# Service activation flags
# Set to 1 to enable, 0 to disable the service
USE_MONGODB=1  # Controls MongoDB initialization
USE_SOLR=1     # Controls Apache Solr initialization
```

### Required Volumes
The container requires several persistent volumes that should be mounted:

```console
docker run -d \
  --name freva-rest \
  -e {mentioned envs above} \
  -v $(pwd)/mongodb_data:/data/db \
  -v $(pwd)/solr_data:/var/solr \
  -v $(pwd)/certs:/certs:ro \
  -p 7777:7777 \
  -p 27017:27017 \
  -p 8983:8983 \
  -p 5432:5432 \
  ghcr.io/freva-clint/freva-rest:latest
```

Create the necessary directories before starting the container:
```console
mkdir -p {mongodb_data,solr_data,certs}
```

=======
mkdir -p {mongodb_data,solr_data,certs}
```

>>>>>>> 66f0527d
> [!NOTE]
> You can override the path to the default config file using the ``API_CONFIG``
         environment variable. The default location of this config file is
         ``/opt/databrowser/api_config.toml``.<|MERGE_RESOLUTION|>--- conflicted
+++ resolved
@@ -104,105 +104,9 @@
 
 Create the necessary directories before starting the container:
 ```console
-<<<<<<< HEAD
-freva-rest-server --help
-
- Usage: freva-rest-server [OPTIONS]
-
- Start the freva rest API.
-
-╭─ Options ────────────────────────────────────────────────────────────────────────────────────────────────────────────────────────────────────────────────────────────────╮
-│ --config-file         -c                PATH                       Path to the server configuration file                                                                 │
-│                                                                    [default: /home/wilfred/workspace/freva-nextgen/freva-rest/src/freva_rest/api_config.toml]            │
-│ --port                -p                INTEGER                    The port the api is running on [default: 8080]                                                        │
-│ --services            -s                [zarr-stream|databrowser]  Set additional services this rest API should serve. [default: zarr-stream, databrowser]               │
-│ --cert-dir                              TEXT                       Set the path to the directory contaning the tls cert and key files that are used to establish a       │
-│                                                                    secure connection, if you set the it will be assumed that cert file is saved as client-cert.pem and   │
-│                                                                    the key file client-key.pem. This flag can be used as a short cut instead of using the `--tls-cert`   │
-│                                                                    and `--tls-key` flats                                                                                 │
-│                                                                    [default: None]                                                                                       │
-│ --tls-cert                              TEXT                       Set the path to the tls certificate file that is used to establish a secure connection to the data    │
-│                                                                    portal cache.                                                                                         │
-│                                                                    [default: None]                                                                                       │
-│ --tls-key                               TEXT                       Set the path to the tls key file that is used to establish a secure connection to the data portal     │
-│                                                                    cache.                                                                                                │
-│                                                                    [default: None]                                                                                       │
-│ --dev                     --no-dev                                 Add test data to the dev solr. [default: no-dev]                                                      │
-│ --debug                   --no-debug                               Turn on debug mode. [default: no-debug]                                                               │
-│ --install-completion                                               Install completion for the current shell.                                                             │
-│ --show-completion                                                  Show completion for the current shell, to copy it or customize the installation.                      │
-│ --help                                                             Show this message and exit.                                                                           │
-╰──────────────────────────────────────────────────────────────────────────────────────────────────────────────────────────────────────────────────────────────────────────╯
-```
-
-You can adjust the server settings by either overriding the default flags or setting environment variables in the container.
-
-### Available Environment Variables
-
-```ini
-# Server Configuration
-DEBUG=0                  # Start server in debug mode (1), (default: 0 -> no debug)
-API_PORT=7777            # The port the rest service should be running on
-API_WORKER=8            # Number of multi-process workers serving the API
-API_URL=http://www.example.de/
-API_CACHE_EXP=3600      # Expiry time in seconds of the cached data
-
-# Database Configuration
-MONGO_USER=mongo
-MONGO_PASSWORD=secret
-MONGO_DB=search_stats
-MONGO_INITDB_DATABASE=search_stats
-MONGO_HOST=localhost:27017  # Host name and port should be separated by ":"
-
-# Solr Configuration
-SOLR_HOST=localhost:8983   # Host name and port should be separated by ":"
-SOLR_CORE=files           # Name of the solr core for datasets with multiple versions
-
-# Redis Configuration
-REDIS_HOST=redis://localhost:6379
-REDIS_USER=              # Username for the redis connection
-REDIS_PASS=              # Password for the redis connection
-REDIS_SSL_CERTFILE=/certs/client-cert.pem
-REDIS_SSL_KEYFILE=/certs/client-key.pem
-
-# OIDC Configuration
-OIDC_URL=http://keycloak:8080/realms/freva/.well-known/openid-configuration
-OIDC_CLIENT_ID=freva     #Name of the client (app) that is used to create the access tokens, defaults to freva
-OIDC_CLIENT_SECRET=      # Optional: Set if your OIDC instance uses a client secret
-
-# Service activation flags
-# Set to 1 to enable, 0 to disable the service
-USE_MONGODB=1  # Controls MongoDB initialization
-USE_SOLR=1     # Controls Apache Solr initialization
-```
-
-### Required Volumes
-The container requires several persistent volumes that should be mounted:
-
-```console
-docker run -d \
-  --name freva-rest \
-  -e {mentioned envs above} \
-  -v $(pwd)/mongodb_data:/data/db \
-  -v $(pwd)/solr_data:/var/solr \
-  -v $(pwd)/certs:/certs:ro \
-  -p 7777:7777 \
-  -p 27017:27017 \
-  -p 8983:8983 \
-  -p 5432:5432 \
-  ghcr.io/freva-clint/freva-rest:latest
-```
-
-Create the necessary directories before starting the container:
-```console
 mkdir -p {mongodb_data,solr_data,certs}
 ```
 
-=======
-mkdir -p {mongodb_data,solr_data,certs}
-```
-
->>>>>>> 66f0527d
 > [!NOTE]
 > You can override the path to the default config file using the ``API_CONFIG``
          environment variable. The default location of this config file is
