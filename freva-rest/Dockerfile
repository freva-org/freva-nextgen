FROM quay.io/condaforge/mambaforge
ARG VERSION
LABEL org.opencontainers.image.authors="DRKZ-CLINT"
LABEL org.opencontainers.image.source="https://github.com/FREVA-CLINT/freva-nextgen/freva-rest"
LABEL org.opencontainers.image.version="$VERSION"
ENV API_CONFIG=/opt/freva-rest/api_config.toml \
    PYTHONUNBUFFERED=1 \
    CONDA_PREFIX=/opt/conda \
    API_SOLR_CORE=files \
    API_PORT=7777 \
    API_REDIS_SSL_CERTFILE=/certs/client-cert.pem \
    API_REDIS_SSL_KEYFILE=/certs/client-key.pem \
    API_SOLR_HOST=localhost:8983 \
    API_MONGO_HOST=localhost:27017 \
    API_OIDC_CLIENT_ID=freva \
    API_MONGO_DB=search_stats \
    USE_MONGODB=0 \
    USE_SOLR=0 \
    USE_REDIS=0 \
    USE_MYSQL=0 \
    API_LOGDIR=/var/log/freva-rest-server \
    PATH=/opt/conda/bin:/usr/local/bin:$PATH


RUN mkdir -p /docker-entrypoint-initdb.d && \
    mamba install -y -q -c conda-forge --override-channels freva-rest-server
WORKDIR /tmp/app
COPY . .
RUN python3 -m pip install --no-cache-dir --upgrade pip && \
    python3 -m pip install --no-cache-dir build && \
    python3 -m build --sdist --wheel

WORKDIR /opt/freva-rest
<<<<<<< HEAD
COPY --from=builder /opt/app/dist /opt/app/dist

COPY src/freva_rest/api_config.toml $API_CONFIG
ENV PATH=/opt/conda/bin:/usr/local/bin:$PATH
RUN mkdir -p /docker-entrypoint-initdb.d && \
    mamba install -y -q -c conda-forge --override-channels freva-rest-server=2502.0.0 && \
    python3 -m pip install --no-cache-dir /opt/app/dist/freva_rest*.whl
=======
COPY src/freva_rest/api_config.toml $API_CONFIG

RUN /opt/conda/bin/python3 -m pip install -I --no-deps --no-cache-dir /tmp/app/dist/freva_rest*.whl && \
    rm -fr /tmp/app
>>>>>>> 690839c5

COPY --chmod=0755 docker-scripts/entrypoint.sh /docker-entrypoint-initdb.d/entrypoint.sh
COPY --chmod=0755 docker-scripts/follow /usr/local/bin/follow
COPY --chmod=0755 docker-scripts/utils.sh /usr/local/lib/utils.sh
COPY docker-scripts/logging.sh /usr/local/lib/logging.sh
RUN mkdir -p /var/data /var/log/freva-rest-server && \
    chmod -R 2777 /var/log /var/data &&\
    ln -s /opt/conda/libexec/apache-solr/server/logs /tmp/solr

ENTRYPOINT ["/docker-entrypoint-initdb.d/entrypoint.sh"]
CMD ["freva-rest-server"]<|MERGE_RESOLUTION|>--- conflicted
+++ resolved
@@ -31,20 +31,10 @@
     python3 -m build --sdist --wheel
 
 WORKDIR /opt/freva-rest
-<<<<<<< HEAD
-COPY --from=builder /opt/app/dist /opt/app/dist
-
-COPY src/freva_rest/api_config.toml $API_CONFIG
-ENV PATH=/opt/conda/bin:/usr/local/bin:$PATH
-RUN mkdir -p /docker-entrypoint-initdb.d && \
-    mamba install -y -q -c conda-forge --override-channels freva-rest-server=2502.0.0 && \
-    python3 -m pip install --no-cache-dir /opt/app/dist/freva_rest*.whl
-=======
 COPY src/freva_rest/api_config.toml $API_CONFIG
 
 RUN /opt/conda/bin/python3 -m pip install -I --no-deps --no-cache-dir /tmp/app/dist/freva_rest*.whl && \
     rm -fr /tmp/app
->>>>>>> 690839c5
 
 COPY --chmod=0755 docker-scripts/entrypoint.sh /docker-entrypoint-initdb.d/entrypoint.sh
 COPY --chmod=0755 docker-scripts/follow /usr/local/bin/follow
