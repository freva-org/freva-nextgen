name: CI Tests

permissions:
  pull-requests: write
  contents: write
  packages: write

on: [push, pull_request, workflow_call]

jobs:
  lint-and-docs:
    runs-on: ubuntu-latest
    steps:
      - name: Checkout
        uses: actions/checkout@v4
        with:
          submodules: recursive
      - name: Setup micromamba
        uses: mamba-org/setup-micromamba@v1
        with:
<<<<<<< HEAD
          python-version: "3.X"
      - name: Install GDAL
        run: |
          sudo apt-get update
          sudo apt-get install -y gdal-bin libgdal-dev
=======
          micromamba-version: "latest"
          environment-name: freva
          cache-environment: true
          cache-downloads: true
          create-args: >-
            python
            gdal
            rasterio
            pip
          condarc: |
            channels:
              - conda-forge
            channel_priority: strict
          init-shell: bash

>>>>>>> 43993738
      - name: Install dependencies
        shell: bash -l {0}
        run: |
          python3 -m pip install -e ./freva-rest[dev] -e ./freva-data-portal-worker[full]
      - name: Generate self signed keys
        shell: bash -l {0}
        run: python dev-env/config/dev-utils.py gen-certs
      - name: Set up services
        shell: bash -l {0}
        run: |
          docker compose -f dev-env/docker-compose.yaml up -d --remove-orphans
      - name: Waiting for keycloak
        shell: bash -l {0}
        run: >
          python dev-env/config/dev-utils.py oidc
          http://localhost:8080/realms/freva/.well-known/openid-configuration
      - name: Starting the local server
        shell: bash -l {0}
        run: |
          python run_server.py --config dev-env/api_config.toml --debug --dev -p 7777
      - name: Linting, type checking and docs with tox
        shell: bash -l {0}
        run: tox run-parallel --parallel-no-spinner

  tests:
    runs-on: ubuntu-latest
    strategy:
      max-parallel: 5
      matrix:
        python-version: ["3.10", "3.11", "3.12", "3.13"]
    steps:
      - name: Checkout
        uses: actions/checkout@v4
        with:
          submodules: recursive

      - name: Setup micromamba
        uses: mamba-org/setup-micromamba@v1
        with:
          micromamba-version: "latest"
          environment-name: freva
          cache-environment: true
          cache-downloads: true
          create-args: >-
            python=${{ matrix.python-version }}
            gdal
            rasterio
            pip
          condarc: |
            channels:
              - conda-forge
            channel_priority: strict
          init-shell: bash

      - name: Install Python packages
        shell: bash -l {0}
        run: |
          python -m pip install -e ./freva-rest[dev] -e ./freva-data-portal-worker[full]

      - name: Generate self signed keys
        shell: bash -l {0}
        run: python dev-env/config/dev-utils.py gen-certs

      - name: Set up services
        shell: bash -l {0}
        run: docker compose -f dev-env/docker-compose.yaml up -d --remove-orphans

      - name: Waiting for keycloak
        shell: bash -l {0}
        run: >
          python dev-env/config/dev-utils.py oidc
          http://localhost:8080/realms/freva/.well-known/openid-configuration

      - name: Run tests
        shell: bash -l {0}
        run: tox -e test

      - name: Upload coverage to Codecov
        uses: codecov/codecov-action@v3
        with:
          token: ${{ secrets.CODECOV_TOKEN }}
          verbose: true


  multi-platform-build:
    runs-on: ubuntu-latest
    permissions:
      contents: read
      packages: write
    strategy:
      matrix:
        image:
          - freva-rest-server
          - data-loader-worker
        platform:
          - linux/amd64
          - linux/arm64
          - linux/ppc64le
    steps:
      - name: Checkout
        uses: actions/checkout@v4
        with:
          submodules: recursive

      - name: Set up QEMU
        uses: docker/setup-qemu-action@v1

      - name: Set up Docker Buildx
        uses: docker/setup-buildx-action@v1

      - name: Build ${{ matrix.image }} image for ${{ matrix.platform }}
        uses: docker/build-push-action@v4
        with:
          context: .
          file: Dockerfile
          build-args: CMD=${{ matrix.image }}
          platforms: ${{ matrix.platform }}
          push: false
          no-cache: true
          tags: ${{ matrix.image }}:latest


  build-docker-image:
    runs-on: ubuntu-latest
    permissions:
      contents: read
      packages: write
    steps:
      - name: Checkout
        uses: actions/checkout@v4
        with:
          submodules: recursive

      - name: Generate self signed keys
        run: python dev-env/config/dev-utils.py gen-certs

      - name: Set up services
        run: |
          docker compose -f dev-env/docker-compose.yaml up -d redis keycloak --remove-orphans

      - name: Build freva-rest-server image
        uses: docker/build-push-action@v4
        with:
          context: .
          file: Dockerfile
          build-args: CMD=freva-rest-server
          push: false
          load: true
          no-cache: true
          tags: freva-rest:latest

      - name: Build data-loader image
        uses: docker/build-push-action@v4
        with:
          context: .
          file: Dockerfile
          build-args: CMD=data-loader-worker
          push: false
          load: true
          no-cache: true
          tags: data-loader:latest

      - name: Running pip check for data-loader
        run: >
          docker run -v ./freva-data-portal-worker:/opt/lib:ro -w /opt/lib
          data-loader:latest python -m pip check

      - name: Running pip check for freva-rest-server
        run: >
          docker run -v ./freva-rest:/opt/lib:ro -w /opt/lib
          freva-rest:latest python -m pip check

      - name: Waiting for keycloak
        run: >
          python dev-env/config/dev-utils.py oidc
          http://localhost:8080/realms/freva/.well-known/openid-configuration

      - name: Check databrowser image
        run: python3 dev-env/check-container.py


  dependabot:
    name: Merge PR by dependabot
    runs-on: ubuntu-latest
    needs: [tests, lint-and-docs, build-docker-image]
    if: github.event.pull_request.user.login == 'dependabot[bot]'
    steps:
      - name: Dependabot metadata
        id: metadata
        uses: dependabot/fetch-metadata@v1
        with:
          github-token: "${{ secrets.GITHUB_TOKEN }}"
      - name: Approve dependabot's PR
        run: gh pr review --approve "$PR_URL"
        env:
          PR_URL: ${{github.event.pull_request.html_url}}
          GITHUB_TOKEN: ${{secrets.TOKEN}}
      - name: Auto-merge for dependabot's PR
        run: gh pr merge --merge --auto "$PR_URL"
        env:
          PR_URL: ${{github.event.pull_request.html_url}}
          GITHUB_TOKEN: ${{secrets.TOKEN}}<|MERGE_RESOLUTION|>--- conflicted
+++ resolved
@@ -18,13 +18,6 @@
       - name: Setup micromamba
         uses: mamba-org/setup-micromamba@v1
         with:
-<<<<<<< HEAD
-          python-version: "3.X"
-      - name: Install GDAL
-        run: |
-          sudo apt-get update
-          sudo apt-get install -y gdal-bin libgdal-dev
-=======
           micromamba-version: "latest"
           environment-name: freva
           cache-environment: true
@@ -40,7 +33,6 @@
             channel_priority: strict
           init-shell: bash
 
->>>>>>> 43993738
       - name: Install dependencies
         shell: bash -l {0}
         run: |
@@ -88,6 +80,8 @@
             python=${{ matrix.python-version }}
             gdal
             rasterio
+            h5netcdf
+            netcdf4
             pip
           condarc: |
             channels:
