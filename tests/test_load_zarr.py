--- conflicted
+++ resolved
@@ -203,21 +203,6 @@
 
 def test_no_broker(test_server: str, auth: Dict[str, str]) -> None:
     """Test the behviour if no broker is present."""
-<<<<<<< HEAD
-    env = os.environ.copy()
-    env["REDIS_USER"] = "foo"
-    with mock.patch("freva_rest.utils.REDIS_CACHE", None):
-        with mock.patch.dict(os.environ, env, clear=True):
-            res = requests.get(
-                f"{test_server}/databrowser/load/freva/",
-                params={"dataset": "cmip6-fs"},
-                headers={"Authorization": f"Bearer {auth['access_token']}"},
-                timeout=7,
-                stream=True,
-            )
-            file = list(res.iter_lines(decode_unicode=True))[0]
-            assert "error" in file
-=======
     with mock.patch(
         "freva_rest.databrowser_api.core.create_redis_connection", None
     ):
@@ -230,18 +215,13 @@
         )
         file = list(res.iter_lines(decode_unicode=True))[0]
         assert "error" in file
->>>>>>> 66f0527d
 
 
 def test_no_cache(test_server: str, auth: Dict[str, str]) -> None:
     """Test the behviour if no cache is present."""
     _id = "c0f32204-57a7-5157-bdc8-a79cee618f70.zarr"
     with mock.patch("freva_rest.utils.REDIS_CACHE", None):
-<<<<<<< HEAD
-        with mock.patch.dict(os.environ, env, clear=True):
-=======
         with mock.patch("freva_rest.utils.CONFIG.redis_user", "foo"):
->>>>>>> 66f0527d
             res = requests.get(
                 f"{test_server}/data-portal/zarr/{_id}/status",
                 headers={"Authorization": f"Bearer {auth['access_token']}"},
